--- conflicted
+++ resolved
@@ -490,14 +490,10 @@
               </button>
             </>
           )}
-<<<<<<< HEAD
           <button
             onClick={reset}
             className="ml-4 bg-red-600 hover:bg-red-700 font-bold py-2 px-4 rounded-lg"
           >
-=======
-          <button onClick={reset} className="ml-4 bg-red-600 cursor-pointer hover:bg-red-700 font-bold py-2 px-4 rounded-lg">
->>>>>>> 3a5e71e8
             Reset
           </button>
         </div>
