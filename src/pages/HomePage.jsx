--- conflicted
+++ resolved
@@ -44,7 +44,6 @@
   const [open, setOpen] = useState(false);
   const inputRef = useRef(null);
 
-<<<<<<< HEAD
   const categories = useMemo(() => ([
     {
       name: "Arrays",
@@ -202,159 +201,6 @@
       iconColor: "text-teal-400",
     },
   ]), []);
-=======
-  const categories = useMemo(
-    () => [
-      {
-        name: "Arrays",
-        icon: Brackets,
-        description: "Contiguous data, two-pointers, and traversals.",
-        page: "Arrays",
-        gradient: "from-sky-500 to-blue-600",
-        iconBg: "bg-sky-500/20",
-        borderColor: "border-sky-500/30",
-        iconColor: "text-sky-400",
-      },
-      {
-        name: "Linked List",
-        icon: GitBranch,
-        description: "Nodes, pointers, cycle detection, and list manipulation.",
-        page: "LinkedList",
-        gradient: "from-blue-500 to-indigo-600",
-        iconBg: "bg-blue-500/20",
-        borderColor: "border-blue-500/30",
-        iconColor: "text-blue-400",
-      },
-      {
-        name: "Stack",
-        icon: Layers,
-        description:
-          "LIFO-based problems, expression evaluation, and histograms.",
-        page: "Stack",
-        gradient: "from-violet-500 to-purple-600",
-        iconBg: "bg-violet-500/20",
-        borderColor: "border-violet-500/30",
-        iconColor: "text-violet-400",
-      },
-      {
-        name: "Queue",
-        icon: ArrowRightLeft,
-        description: "FIFO principle, breadth-first search, and schedulers.",
-        page: "Queue",
-        gradient: "from-rose-500 to-pink-600",
-        iconBg: "bg-rose-500/20",
-        borderColor: "border-rose-500/30",
-        iconColor: "text-rose-400",
-      },
-      {
-        name: "Sliding Window",
-        icon: RectangleHorizontal,
-        description: "Efficiently process subarrays, substrings, and ranges.",
-        page: "SlidingWindows",
-        gradient: "from-cyan-500 to-teal-600",
-        iconBg: "bg-cyan-500/20",
-        borderColor: "border-cyan-500/30",
-        iconColor: "text-cyan-400",
-      },
-      {
-        name: "BinarySearch",
-        icon: SearchCode,
-        description: "Logarithmic time search in sorted data.",
-        page: "BinarySearch",
-        gradient: "from-teal-500 to-emerald-600",
-        iconBg: "bg-teal-500/20",
-        borderColor: "border-teal-500/30",
-        iconColor: "text-teal-400",
-      },
-      {
-        name: "Recursion",
-        icon: Repeat,
-        description: "Solve problems by breaking them into smaller instances.",
-        page: "placeholder",
-        gradient: "from-indigo-500 to-blue-600",
-        iconBg: "bg-indigo-500/20",
-        borderColor: "border-indigo-500/30",
-        iconColor: "text-indigo-400",
-      },
-      {
-        name: "Bit Manipulation",
-        icon: Binary,
-        description:
-          "Work with data at the binary level for ultimate efficiency.",
-        page: "placeholder",
-        gradient: "from-slate-500 to-gray-600",
-        iconBg: "bg-slate-500/20",
-        borderColor: "border-slate-500/30",
-        iconColor: "text-slate-400",
-      },
-      {
-        name: "Sorting",
-        icon: ArrowDownUp,
-        description:
-          "Arrange data efficiently using algorithms like QuickSort, MergeSort, and BubbleSort.",
-        page: "Sorting",
-        gradient: "from-amber-500 to-yellow-600",
-        iconBg: "bg-amber-500/20",
-        borderColor: "border-amber-500/30",
-        iconColor: "text-amber-400",
-      },
-      {
-        name: "Trees",
-        icon: Network,
-        description:
-          "Hierarchical data, traversals (BFS, DFS), and binary trees.",
-        page: "Trees",
-        gradient: "from-emerald-500 to-green-600",
-        iconBg: "bg-emerald-500/20",
-        borderColor: "border-emerald-500/30",
-        iconColor: "text-emerald-400",
-      },
-      {
-        name: "Heaps",
-        icon: Filter,
-        description:
-          "Priority queues and finding min/max elements efficiently.",
-        page: "placeholder",
-        gradient: "from-orange-500 to-amber-600",
-        iconBg: "bg-orange-500/20",
-        borderColor: "border-orange-500/30",
-        iconColor: "text-orange-400",
-      },
-      {
-        name: "Graphs",
-        icon: Share2,
-        description: "Networks of nodes, pathfinding, and connectivity.",
-        page: "placeholder",
-        gradient: "from-lime-500 to-green-600",
-        iconBg: "bg-lime-500/20",
-        borderColor: "border-lime-500/30",
-        iconColor: "text-lime-400",
-      },
-      {
-        name: "Dynamic Programming",
-        icon: Workflow,
-        description: "Optimization by solving and caching sub-problems.",
-        page: "placeholder",
-        gradient: "from-fuchsia-500 to-purple-600",
-        iconBg: "bg-fuchsia-500/20",
-        borderColor: "border-fuchsia-500/30",
-        iconColor: "text-fuchsia-400",
-      },
-      {
-        name: "Design",
-        icon: Wrench,
-        description:
-          "Implement complex data structures combining HashMap, Linked List, and advanced design patterns.",
-        page: "Design",
-        gradient: "from-teal-500 to-emerald-600",
-        iconBg: "bg-teal-500/20",
-        borderColor: "border-teal-500/30",
-        iconColor: "text-teal-400",
-      },
-    ],
-    []
-  );
->>>>>>> ae7dfaed
 
   // Build a lightweight search index for categories and problems
   const SEARCH_INDEX = useMemo(() => {
@@ -767,15 +613,9 @@
       case "Queue":
         return <QueuePage navigate={navigate} initialPage={initialSubPage} />;
       case "BinarySearch":
-<<<<<<< HEAD
         return <BinarySearchPage navigate={navigate} initialPage={initialSubPage} />;
       case "Pathfinding":
         return <PathfindingPage navigate={navigate} initialPage={initialSubPage} />;
-=======
-        return (
-          <BinarySearchPage navigate={navigate} initialPage={initialSubPage} />
-        );
->>>>>>> ae7dfaed
 
       case "home":
       default:
