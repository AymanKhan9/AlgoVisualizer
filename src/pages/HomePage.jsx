import React, { useMemo, useRef, useState } from "react";
import {
  ArrowLeft,
  Shapes,
  Brackets,
  GitBranch,
  Layers,
  ArrowRightLeft,
  RectangleHorizontal,
  SearchCode,
  Repeat,
  Binary,
  Network,
  Filter,
  Share2,
  Workflow,
  Sparkles,
  Zap,
  Trophy,
  Wrench,
  ArrowDownUp,
  Navigation,
} from "lucide-react";

// --- Import your page components ----
import ArrayPage from "./Arrays/Arrays.jsx";
import SlidingWindowsPage from "./SlidingWindows/SlidingWindows.jsx";
import LinkedListPage from "./LinkedList/LinkedList.jsx";
import StackPage from "./Stack/Stack.jsx";
import TreesPage from "./Trees/Trees.jsx";
import DesignPage from "./Design/Design.jsx";
import RecursionPage from "./Recursion/Recursion.jsx";
import SortingPage from "./Sorting/Sorting.jsx";
import PathfindingPage from "./Pathfinding/Pathfinding.jsx";
import { problems as PROBLEM_CATALOG } from "../search/catalog";
import QueuePage from "./Queue/Queue.jsx";
import BinarySearchPage from "./BinarySearch/BinarySearch.jsx";
import DPPage from "./DynamicProgramming/DynamicProgramming.jsx";
import ScrollToTop from "../components/ScrollToTop";
import GraphsPage from "./Graphs/Graphs.jsx";


const AlgorithmCategories = ({ navigate }) => {
  const [hoveredIndex, setHoveredIndex] = useState(null);
  const [query, setQuery] = useState("");
  const [open, setOpen] = useState(false);
  const inputRef = useRef(null);

  const categories = useMemo(
    () => [
      {
        name: "Arrays",
        icon: Brackets,
        description: "Contiguous data, two-pointers, and traversals.",
        page: "Arrays",
        gradient: "from-sky-500 to-blue-600",
        iconBg: "bg-sky-500/20",
        borderColor: "border-sky-500/30",
        iconColor: "text-sky-400",
      },
      {
        name: "Linked List",
        icon: GitBranch,
        description: "Nodes, pointers, cycle detection, and list manipulation.",
        page: "LinkedList",
        gradient: "from-blue-500 to-indigo-600",
        iconBg: "bg-blue-500/20",
        borderColor: "border-blue-500/30",
        iconColor: "text-blue-400",
      },
      {
        name: "Stack",
        icon: Layers,
        description:
          "LIFO-based problems, expression evaluation, and histograms.",
        page: "Stack",
        gradient: "from-violet-500 to-purple-600",
        iconBg: "bg-violet-500/20",
        borderColor: "border-violet-500/30",
        iconColor: "text-violet-400",
      },
      {
        name: "Queue",
        icon: ArrowRightLeft,
        description: "FIFO principle, breadth-first search, and schedulers.",
        page: "Queue",
        gradient: "from-rose-500 to-pink-600",
        iconBg: "bg-rose-500/20",
        borderColor: "border-rose-500/30",
        iconColor: "text-rose-400",
      },
      {
        name: "Sliding Window",
        icon: RectangleHorizontal,
        description: "Efficiently process subarrays, substrings, and ranges.",
        page: "SlidingWindows",
        gradient: "from-cyan-500 to-teal-600",
        iconBg: "bg-cyan-500/20",
        borderColor: "border-cyan-500/30",
        iconColor: "text-cyan-400",
      },
      {
        name: "BinarySearch",
        icon: SearchCode,
        description: "Logarithmic time search in sorted data.",
        page: "BinarySearch",
        gradient: "from-teal-500 to-emerald-600",
        iconBg: "bg-teal-500/20",
        borderColor: "border-teal-500/30",
        iconColor: "text-teal-400",
      },
      {
        name: "Recursion",
        icon: Repeat,
        description: "Solve problems by breaking them into smaller instances.",
        page: "Recursion",
        gradient: "from-indigo-500 to-blue-600",
        iconBg: "bg-indigo-500/20",
        borderColor: "border-indigo-500/30",
        iconColor: "text-indigo-400",
      },
      {
        name: "Bit Manipulation",
        icon: Binary,
        description:
          "Work with data at the binary level for ultimate efficiency.",
        page: "placeholder",
        gradient: "from-slate-500 to-gray-600",
        iconBg: "bg-slate-500/20",
        borderColor: "border-slate-500/30",
        iconColor: "text-slate-400",
      },
      {
        name: "Sorting",
        icon: ArrowDownUp,
        description:
          "Arrange data efficiently using algorithms like QuickSort, MergeSort, and BubbleSort.",
        page: "Sorting",
        gradient: "from-amber-500 to-yellow-600",
        iconBg: "bg-amber-500/20",
        borderColor: "border-amber-500/30",
        iconColor: "text-amber-400",
      },
      {
        name: "Trees",
        icon: Network,
        description:
          "Hierarchical data, traversals (BFS, DFS), and binary trees.",
        page: "Trees",
        gradient: "from-emerald-500 to-green-600",
        iconBg: "bg-emerald-500/20",
        borderColor: "border-emerald-500/30",
        iconColor: "text-emerald-400",
      },
      {
        name: "Heaps",
        icon: Filter,
        description:
          "Priority queues and finding min/max elements efficiently.",
        page: "placeholder",
        gradient: "from-orange-500 to-amber-600",
        iconBg: "bg-orange-500/20",
        borderColor: "border-orange-500/30",
        iconColor: "text-orange-400",
      },
      {
        name: "Graphs",
        icon: Network,
        description: "Networks of nodes, traversal algorithms, and pathfinding.",
        page: "Graphs",
        gradient: "from-blue-500 to-cyan-600",
        iconBg: "bg-blue-500/20",
        borderColor: "border-blue-500/30",
        iconColor: "text-blue-400",
      },
      {
        name: "Pathfinding",
        icon: Navigation,
        description:
          "Navigate through mazes using BFS, DFS, and advanced pathfinding algorithms.",
        page: "Pathfinding",
        gradient: "from-purple-500 to-pink-600",
        iconBg: "bg-purple-500/20",
        borderColor: "border-purple-500/30",
        iconColor: "text-purple-400",
      },
      {
        name: "Dynamic Programming",
        icon: Workflow,
        description: "Optimization by solving and caching sub-problems.",
        page: "DynamicProgramming",
        gradient: "from-fuchsia-500 to-purple-600",
        iconBg: "bg-fuchsia-500/20",
        borderColor: "border-fuchsia-500/30",
        iconColor: "text-fuchsia-400",
      },
      {
        name: "Design",
        icon: Wrench,
        description:
          "Implement complex data structures combining HashMap, Linked List, and advanced design patterns.",
        page: "Design",
        gradient: "from-teal-500 to-emerald-600",
        iconBg: "bg-teal-500/20",
        borderColor: "border-teal-500/30",
        iconColor: "text-teal-400",
      },
    ],
    []
  );

  // Build a lightweight search index for categories and problems
  const SEARCH_INDEX = useMemo(() => {
    const categoryItems = categories.map((c) => ({
      type: "category",
      label: c.name,
      category: c.page,
      keywords: [c.name.toLowerCase()],
    }));
    const problemItems = PROBLEM_CATALOG.map((p) => ({
      type: "problem",
      ...p,
    }));
    return [...categoryItems, ...problemItems];
  }, [categories]);

  const filtered = useMemo(() => {
    const q = query.trim().toLowerCase();
    if (!q) return [];
    const tokens = q.split(/\s+/);
    const match = (item) => {
      const hay = [
        item.label.toLowerCase(),
        item.category?.toLowerCase(),
        ...(item.keywords || []),
      ].join(" ");
      return tokens.every((t) => hay.includes(t));
    };
    const results = SEARCH_INDEX.filter(match);
    // Sort: exact prefix matches first, then by type (problem over category), then alphabetically
    results.sort((a, b) => {
      const ap = a.label.toLowerCase().startsWith(query.toLowerCase()) ? 0 : 1;
      const bp = b.label.toLowerCase().startsWith(query.toLowerCase()) ? 0 : 1;
      if (ap !== bp) return ap - bp;
      if (a.type !== b.type) return a.type === "problem" ? -1 : 1;
      return a.label.localeCompare(b.label);
    });
    return results.slice(0, 10);
  }, [SEARCH_INDEX, query]);

  const handleSubmit = (e) => {
    e?.preventDefault?.();
    const target = filtered[0];
    if (!target) return;
    if (target.type === "category") {
      navigate(target.category);
    } else {
      navigate({ page: target.category, subpage: target.subpage });
    }
    setOpen(false);
    setQuery("");
  };

  return (
    <div className="px-4 sm:px-6 py-6 sm:py-8 max-w-7xl mx-auto">
      <header className="text-center mb-12 sm:mb-16 md:mb-20 lg:mb-24 mt-8 sm:mt-12 md:mt-16 relative">
        <div className="hidden md:block absolute top-0 left-1/4 w-56 h-56 lg:w-72 lg:h-72 bg-blue-500/10 rounded-full blur-3xl animate-pulse-slow" />
        <div className="hidden md:block absolute top-20 right-1/4 w-72 h-72 lg:w-96 lg:h-96 bg-purple-500/10 rounded-full blur-3xl animate-pulse-slow-delayed" />

        <div className="relative z-10">
          {/* Main Logo and Title */}
          <div className="flex justify-center items-center gap-x-4 sm:gap-x-6 md:gap-x-8 mb-8 sm:mb-10 md:mb-12">
            <div className="relative">
              <svg
                xmlns="http://www.w3.org/2000/svg"
                viewBox="0 0 24 24"
                className="h-12 w-12 sm:h-16 sm:w-16 md:h-20 md:w-20 lg:h-24 lg:w-24 animated-icon animate-color-shift"
              >
                <g
                  fill="none"
                  stroke="currentColor"
                  strokeLinecap="round"
                  strokeLinejoin="round"
                  strokeWidth="1.5"
                  color="currentColor"
                >
                  <path d="M11.5 6C7.022 6 4.782 6 3.391 7.172S2 10.229 2 14s0 5.657 1.391 6.828S7.021 22 11.5 22c4.478 0 6.718 0 8.109-1.172S21 17.771 21 14c0-1.17 0-2.158-.041-3M18.5 2l.258.697c.338.914.507 1.371.84 1.704c.334.334.791.503 1.705.841L22 5.5l-.697.258c-.914.338-1.371.507-1.704.84c-.334.334-.503.791-.841 1.705L18.5 9l-.258-.697c-.338-.914-.507-1.371-.84-1.704c-.334-.334-.791-.503-1.705-.841L15 5.5l.697-.258c.914-.338 1.371-.507 1.704-.84c.334-.334.503-.791.841-1.705z" />
                  <path d="m15.5 12l1.227 1.057c.515.445.773.667.773.943s-.258.498-.773.943L15.5 16m-8-4l-1.227 1.057c-.515.445-.773.667-.773.943s.258.498.773.943L7.5 16m5-5l-2 6" />
                </g>
              </svg>
              <Sparkles className="h-4 w-4 sm:h-5 sm:w-5 md:h-7 md:w-7 text-white absolute -top-2 -right-2 sm:-top-3 sm:-right-3" />
            </div>
            <h1 className="text-4xl sm:text-5xl md:text-7xl lg:text-8xl font-black tracking-tighter leading-[1.15] md:leading-[1.1] pb-1 bg-clip-text text-transparent bg-gradient-to-r from-blue-400 via-purple-400 to-pink-400 animated-gradient">
              AlgoVisualizer
            </h1>
          </div>

          {/* Hero Description */}
          <div className="space-y-4 sm:space-y-6 mb-8 sm:mb-10 md:mb-12">
            <p className="text-lg sm:text-xl md:text-2xl lg:text-3xl font-light text-gray-100 max-w-5xl mx-auto leading-tight px-4">
              Master algorithms through{" "}
              <span className="font-bold text-transparent bg-clip-text bg-gradient-to-r from-blue-400 to-purple-400 animate-text-shimmer">
                interactive visualizations
              </span>
            </p>
            {/* Global Search */}
            <div className="max-w-2xl mx-auto px-4">
              <form onSubmit={handleSubmit} className="relative z-50">
                <div className="flex items-center gap-2 bg-gray-900/80 border border-gray-800 rounded-2xl px-4 py-3 shadow-lg focus-within:border-blue-500/50">
                  <SearchCode className="h-5 w-5 text-gray-400" />
                  <input
                    ref={inputRef}
                    value={query}
                    onChange={(e) => {
                      setQuery(e.target.value);
                      setOpen(true);
                    }}
                    onFocus={() => setOpen(true)}
                    placeholder="Search problems or topics (e.g., LRU Cache, sliding window)"
                    className="w-full bg-transparent outline-none text-gray-200 placeholder:text-gray-500"
                    aria-label="Search problems or topics"
                  />
                  <button
                    type="submit"
                    className="px-3 py-1.5 text-sm rounded-lg bg-blue-600/80 hover:bg-blue-600 text-white transition"
                    aria-label="Search"
                  >
                    Search
                  </button>
                </div>

                {open && query && (
                  <>
                    {/* screen overlay to block background interactions */}
                    <div
                      className="fixed inset-0 z-40"
                      onClick={() => setOpen(false)}
                    />
                    <div
                      className="absolute left-0 right-0 mt-2 bg-gray-900/95 border border-gray-800 rounded-xl shadow-2xl overflow-hidden backdrop-blur-xl z-50"
                      onMouseDown={(e) => e.preventDefault()}
                    >
                      {filtered.length === 0 ? (
                        <div className="px-4 py-3 text-sm text-gray-500">
                          No matches
                        </div>
                      ) : (
                        <ul className="max-h-72 overflow-auto divide-y divide-gray-800">
                          {filtered.map((item, idx) => (
                            <li key={`${item.type}-${item.label}-${idx}`}>
                              <button
                                type="button"
                                className="w-full text-left px-4 py-3 hover:bg-gray-800/80 transition flex items-center gap-3"
                                onClick={() => {
                                  if (item.type === "category") {
                                    navigate(item.category);
                                  } else {
                                    navigate({
                                      page: item.category,
                                      subpage: item.subpage,
                                    });
                                  }
                                  setOpen(false);
                                  setQuery("");
                                }}
                              >
                                <span
                                  className={`text-xs font-medium px-2 py-0.5 rounded-md border ${
                                    item.type === "problem"
                                      ? "text-purple-300 bg-purple-400/10 border-purple-400/30"
                                      : "text-blue-300 bg-blue-400/10 border-blue-400/30"
                                  }`}
                                >
                                  {item.type === "problem"
                                    ? "Problem"
                                    : "Topic"}
                                </span>
                                <span className="text-gray-200">
                                  {item.label}
                                  {item.type === "problem" && (
                                    <span className="text-gray-500">
                                      {" "}
                                      — {item.category}
                                    </span>
                                  )}
                                </span>
                              </button>
                            </li>
                          ))}
                        </ul>
                      )}
                    </div>
                  </>
                )}
              </form>
            </div>
            <p className="text-xs sm:text-sm text-gray-400 max-w-3xl mx-auto px-4 leading-relaxed">
              Clear, step-by-step demonstrations that bring algorithms to life.
            </p>
          </div>

          {/* Feature Badges */}
          <div className="flex flex-wrap justify-center gap-3 sm:gap-4 mb-8 sm:mb-10 md:mb-12 px-4">
            <div className="group px-6 py-3 bg-gradient-to-r from-blue-500/15 to-purple-500/15 rounded-2xl border border-blue-500/40 backdrop-blur-sm hover:scale-110 hover:shadow-lg hover:shadow-blue-500/20 transition-all duration-300 cursor-default">
              <div className="flex items-center gap-3">
                <Zap className="h-5 w-5 text-blue-400" />
                <span className="text-base font-semibold text-gray-200">
                  Interactive Learning
                </span>
              </div>
            </div>
            <div className="group px-6 py-3 bg-gradient-to-r from-purple-500/15 to-pink-500/15 rounded-2xl border border-purple-500/40 backdrop-blur-sm hover:scale-110 hover:shadow-lg hover:shadow-purple-500/20 transition-all duration-300 cursor-default">
              <div className="flex items-center gap-3">
                <Sparkles className="h-5 w-5 text-purple-400" />
                <span className="text-base font-semibold text-gray-200">
                  Visual Demos
                </span>
              </div>
            </div>
            <div className="group px-6 py-3 bg-gradient-to-r from-pink-500/15 to-rose-500/15 rounded-2xl border border-pink-500/40 backdrop-blur-sm hover:scale-110 hover:shadow-lg hover:shadow-pink-500/20 transition-all duration-300 cursor-default">
              <div className="flex items-center gap-3">
                <Trophy className="h-5 w-5 text-pink-400" />
                <span className="text-base font-semibold text-gray-200">
                  Master Topics
                </span>
              </div>
            </div>
          </div>

          {/* Call to Action */}
          <div className="inline-block animate-bounce-subtle">
            <div className="px-6 py-3 bg-gradient-to-r from-gray-800/50 to-gray-700/50 rounded-2xl border border-gray-600/50 backdrop-blur-sm">
              <p className="text-gray-300 text-base font-medium flex items-center gap-2">
                <span>Choose a category below to start learning</span>
                <span className="text-xl">↓</span>
              </p>
            </div>
          </div>
        </div>
      </header>

      <div className="grid grid-cols-1 sm:grid-cols-2 lg:grid-cols-3 xl:grid-cols-4 gap-4 sm:gap-6 lg:gap-8">
        {categories.map((cat, index) => {
          const isPlaceholder = cat.page === "placeholder";
          const isHovered = hoveredIndex === index;
          const Icon = cat.icon;

          return (
            <div
              key={cat.name}
              onClick={() => !isPlaceholder && navigate(cat.page)}
              onMouseEnter={() => setHoveredIndex(index)}
              onMouseLeave={() => setHoveredIndex(null)}
              className={`group relative h-40 sm:h-48 transition-all duration-500 transform animate-fade-in-up ${
                isPlaceholder
                  ? "opacity-40 cursor-not-allowed"
                  : "cursor-pointer hover:-translate-y-4 hover:scale-[1.03]"
              }`}
              style={{
                animationDelay: `${index * 50}ms`,
              }}
            >
              {/* Enhanced shadow effect */}
              <div
                className={`absolute -inset-2 rounded-3xl bg-gradient-to-br ${cat.gradient} opacity-0 group-hover:opacity-25 transition-all duration-500 blur-md`}
              />

              {/* Main card container */}
              <div
                className={`relative bg-gray-900/95 backdrop-blur-sm rounded-3xl p-5 sm:p-6 border ${
                  cat.borderColor
                } transition-all duration-500 ${
                  isHovered && !isPlaceholder
                    ? "shadow-2xl shadow-gray-900/60"
                    : "shadow-xl shadow-gray-900/40"
                } w-full h-full flex flex-col justify-between card-shadow card-glow`}
              >
                {/* Header */}
                <div className="flex items-start gap-2 sm:gap-3 mb-3 sm:mb-4">
                  <div
                    className={`p-3 ${
                      cat.iconBg
                    } rounded-2xl transition-all duration-300 ${
                      !isPlaceholder &&
                      "group-hover:scale-110 group-hover:rotate-6"
                    }`}
                  >
                    <Icon
                      className={`h-8 w-8 sm:h-10 sm:w-10 ${
                        isHovered && !isPlaceholder
                          ? "text-white"
                          : cat.iconColor
                      } transition-colors duration-300`}
                    />
                  </div>
                  <div className="flex-1 min-w-0">
                    <h2
                      className={`text-lg sm:text-xl font-bold transition-colors duration-300 leading-tight ${
                        isHovered && !isPlaceholder
                          ? "text-white"
                          : "text-gray-200"
                      }`}
                    >
                      {cat.name}
                    </h2>
                  </div>
                </div>

                {/* COMING SOON badge */}
                {isPlaceholder && (
                  <div className="absolute -top-1 -right-1 z-20">
                    <div className="px-2 py-1 bg-gradient-to-r from-gray-700 to-gray-800 text-gray-300 text-xs font-bold rounded-full border border-gray-600 animate-pulse-subtle shadow-lg">
                      COMING SOON
                    </div>
                  </div>
                )}

                {/* Description + Footer */}
                <div className="flex flex-col flex-grow justify-between">
                  <p
                    className={`text-sm leading-relaxed transition-colors duration-300 ${
                      isHovered && !isPlaceholder
                        ? "text-gray-300"
                        : "text-gray-500"
                    }`}
                  >
                    {cat.description}
                  </p>

                  {!isPlaceholder && (
                    <div
                      className={`pt-4 mt-6 border-t border-gray-800/50 flex items-center justify-between transition-all duration-300 ${
                        isHovered
                          ? "opacity-100 translate-y-0"
                          : "opacity-0 translate-y-2"
                      }`}
                    >
                      <span className="text-xs text-gray-400 font-medium">
                        Click to explore
                      </span>
                      <div className="flex items-center gap-2">
                        <div className="w-2 h-2 rounded-full bg-gradient-to-r from-blue-400 to-purple-400 animate-pulse" />
                        <div
                          className="w-2 h-2 rounded-full bg-gradient-to-r from-purple-400 to-pink-400 animate-pulse"
                          style={{ animationDelay: "0.2s" }}
                        />
                        <div
                          className="w-2 h-2 rounded-full bg-gradient-to-r from-pink-400 to-rose-400 animate-pulse"
                          style={{ animationDelay: "0.4s" }}
                        />
                      </div>
                    </div>
                  )}
                </div>
              </div>
            </div>
          );
        })}
      </div>

      <div className="mt-16 text-center">
        <p className="text-gray-600 text-sm">
          More categories coming soon • Built with React & Tailwind CSS
        </p>
      </div>
    </div>
  );
};

const HomePage = () => {
  const [page, setPage] = useState("home");
  const [initialSubPage, setInitialSubPage] = useState(null);
  const navigate = (newPage) => {
    if (typeof newPage === "string") {
      setPage(newPage);
      setInitialSubPage(null);
      return;
    }
    if (newPage && typeof newPage === "object" && newPage.page) {
      setPage(newPage.page);
      setInitialSubPage(newPage.subpage || null);
    }
  };

  const renderPage = () => {
    switch (page) {
      case "Arrays":
        return <ArrayPage navigate={navigate} initialPage={initialSubPage} />;
      case "SlidingWindows":
        return (
          <SlidingWindowsPage
            navigate={navigate}
            initialPage={initialSubPage}
          />
        );
      case "LinkedList":
        return (
          <LinkedListPage navigate={navigate} initialPage={initialSubPage} />
        );
      case "Stack":
        return <StackPage navigate={navigate} initialPage={initialSubPage} />;
      case "Sorting":
        return <SortingPage navigate={navigate} initialPage={initialSubPage} />;
      case "Trees":
        return <TreesPage navigate={navigate} initialPage={initialSubPage} />;
      case "Design":
        return <DesignPage navigate={navigate} initialPage={initialSubPage} />;
      case "Queue":
        return <QueuePage navigate={navigate} initialPage={initialSubPage} />;
      case "BinarySearch":
        return (
          <BinarySearchPage navigate={navigate} initialPage={initialSubPage} />
        );
      case "Recursion":
        return (
          <RecursionPage navigate={navigate} initialPage={initialSubPage} />
        );
      case "Pathfinding":
        return (
          <PathfindingPage navigate={navigate} initialPage={initialSubPage} />
        );
<<<<<<< HEAD
      case "Graphs":
        return <GraphsPage navigate={navigate} initialPage={initialSubPage} />;

=======
      case "DynamicProgramming":
        return (
          <DPPage navigate={navigate} initialPage={initialSubPage} />
        );
>>>>>>> 53a13967
      case "home":
      default:
        return <AlgorithmCategories navigate={navigate} />;
    }
  };

  const PageWrapper = ({ children }) => (
    <>
      <div className="bg-gray-950 text-white min-h-screen relative overflow-hidden">
        <div className="fixed inset-0 z-0">
          <div className="absolute top-0 left-1/4 w-96 h-96 bg-blue-500/20 rounded-full blur-3xl animate-float" />
          <div className="absolute bottom-0 right-1/4 w-96 h-96 bg-purple-500/20 rounded-full blur-3xl animate-float-delayed" />
          <div className="absolute top-1/2 left-1/2 transform -translate-x-1/2 -translate-y-1/2 w-96 h-96 bg-pink-500/10 rounded-full blur-3xl animate-pulse-slow" />
        </div>

        <div className="relative z-10">{children}</div>
        <ScrollToTop />

        <style>{`
        .animated-gradient {
          background-size: 200% auto;
          animation: gradient-animation 4s ease-in-out infinite;
        }
        @keyframes gradient-animation {
          0%, 100% { background-position: 0% 50%; }
          50% { background-position: 100% 50%; }
        }

        .animate-text-shimmer {
          background-size: 200% auto;
          animation: text-shimmer 3s ease-in-out infinite;
        }
        @keyframes text-shimmer {
          0%, 100% { background-position: 0% 50%; }
          50% { background-position: 100% 50%; }
        }

        .animate-fade-in-up {
          animation: fade-in-up 0.6s cubic-bezier(0.16, 1, 0.3, 1) forwards;
          opacity: 0;
        }
        @keyframes fade-in-up {
          from {
            opacity: 0;
            transform: translateY(30px);
          }
          to {
            opacity: 1;
            transform: translateY(0);
          }
        }
        
        .animated-icon {
          animation: float-rotate 8s ease-in-out infinite;
          filter: drop-shadow(0 0 20px rgba(59, 130, 246, 0.6));
        }
        @keyframes float-rotate {
          0%, 100% { transform: translateY(0) rotate(0deg); }
          33% { transform: translateY(-10px) rotate(120deg); }
          66% { transform: translateY(-5px) rotate(240deg); }
        }

        .animate-spin-slow {
          animation: spin-slow 10s linear infinite;
        }
        @keyframes spin-slow {
          from { transform: rotate(0deg); }
          to { transform: rotate(360deg); }
        }

        .animate-pulse-slow {
          animation: pulse-slow 4s ease-in-out infinite;
        }
        .animate-pulse-slow-delayed {
          animation: pulse-slow 4s ease-in-out infinite;
          animation-delay: 2s;
        }
        @keyframes pulse-slow {
          0%, 100% { opacity: 0.3; }
          50% { opacity: 0.6; }
        }

        .animate-pulse-subtle {
          animation: pulse-subtle 3s ease-in-out infinite;
        }
        @keyframes pulse-subtle {
          0%, 100% { opacity: 0.8; }
          50% { opacity: 1; }
        }

        /* Animate icon color through heading gradient hues */
        .animate-color-shift {
          animation: color-shift 6s linear infinite;
        }
        @keyframes color-shift {
          0% { color: #60a5fa; } /* blue-400 */
          33% { color: #a78bfa; } /* purple-400 */
          66% { color: #f472b6; } /* pink-400 */
          100% { color: #60a5fa; }
        }

        .animate-bounce-subtle {
          animation: bounce-subtle 2s ease-in-out infinite;
        }
        @keyframes bounce-subtle {
          0%, 100% { transform: translateY(0); }
          50% { transform: translateY(-5px); }
        }

        .animate-float {
          animation: float 20s ease-in-out infinite;
        }
        .animate-float-delayed {
          animation: float 20s ease-in-out infinite;
          animation-delay: 10s;
        }
        @keyframes float {
          0%, 100% { transform: translate(0, 0) scale(1); }
          50% { transform: translate(30px, -30px) scale(1.1); }
        }

        /* Enhanced card hover effects */
        .group:hover .card-shadow {
          transform: translateY(-8px) scale(1.02);
          box-shadow: 0 25px 50px -12px rgba(0, 0, 0, 0.5);
        }
        
        /* Smooth transitions for all interactive elements */
        * {
          transition-timing-function: cubic-bezier(0.4, 0, 0.2, 1);
        }

        /* Enhanced card hover glow effect */
        .group:hover .card-glow {
          box-shadow: 0 0 30px rgba(59, 130, 246, 0.3);
        }
      `}</style>
      </div>
    </>
  );
  return <PageWrapper>{renderPage()}</PageWrapper>;
};

export default HomePage;<|MERGE_RESOLUTION|>--- conflicted
+++ resolved
@@ -619,16 +619,9 @@
         return (
           <PathfindingPage navigate={navigate} initialPage={initialSubPage} />
         );
-<<<<<<< HEAD
       case "Graphs":
         return <GraphsPage navigate={navigate} initialPage={initialSubPage} />;
 
-=======
-      case "DynamicProgramming":
-        return (
-          <DPPage navigate={navigate} initialPage={initialSubPage} />
-        );
->>>>>>> 53a13967
       case "home":
       default:
         return <AlgorithmCategories navigate={navigate} />;
