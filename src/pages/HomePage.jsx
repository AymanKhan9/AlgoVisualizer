import React, { useMemo, useRef, useState } from "react";
import {
  ArrowLeft,
  Shapes,
  Brackets,
  GitBranch,
  Layers,
  ArrowRightLeft,
  RectangleHorizontal,
  SearchCode,
  Repeat,
  Binary,
  Network,
  Filter,
  Share2,
  Workflow,
  Sparkles,
  Zap,
  Trophy,
  Wrench,
  ArrowDownUp,
} from "lucide-react";

// --- Import your page components ---
import ArrayPage from "./Arrays/Arrays.jsx";
import SlidingWindowsPage from "./SlidingWindows/SlidingWindows.jsx";
import LinkedListPage from "./LinkedList/LinkedList.jsx";
import StackPage from "./Stack/Stack.jsx";
import TreesPage from "./Trees/Trees.jsx";
import DesignPage from "./Design/Design.jsx";
import SortingPage from "./Sorting/Sorting.jsx";
import { problems as PROBLEM_CATALOG } from "../search/catalog";

const AlgorithmCategories = ({ navigate }) => {
  const [hoveredIndex, setHoveredIndex] = useState(null);
  const [query, setQuery] = useState("");
  const [open, setOpen] = useState(false);
  const inputRef = useRef(null);

  const categories = [
    {
      name: "Arrays",
      icon: Brackets,
      description: "Contiguous data, two-pointers, and traversals.",
      page: "Arrays",
      gradient: "from-sky-500 to-blue-600",
      iconBg: "bg-sky-500/20",
      borderColor: "border-sky-500/30",
      iconColor: "text-sky-400",
    },
    {
      name: "Linked List",
      icon: GitBranch,
      description: "Nodes, pointers, cycle detection, and list manipulation.",
      page: "LinkedList",
      gradient: "from-blue-500 to-indigo-600",
      iconBg: "bg-blue-500/20",
      borderColor: "border-blue-500/30",
      iconColor: "text-blue-400",
    },
    {
      name: "Stack",
      icon: Layers,
      description:
        "LIFO-based problems, expression evaluation, and histograms.",
      page: "Stack",
      gradient: "from-violet-500 to-purple-600",
      iconBg: "bg-violet-500/20",
      borderColor: "border-violet-500/30",
      iconColor: "text-violet-400",
    },
    {
      name: "Queue",
      icon: ArrowRightLeft,
      description: "FIFO principle, breadth-first search, and schedulers.",
      page: "placeholder",
      gradient: "from-rose-500 to-pink-600",
      iconBg: "bg-rose-500/20",
      borderColor: "border-rose-500/30",
      iconColor: "text-rose-400",
    },
    {
      name: "Sliding Window",
      icon: RectangleHorizontal,
      description: "Efficiently process subarrays, substrings, and ranges.",
      page: "SlidingWindows",
      gradient: "from-cyan-500 to-teal-600",
      iconBg: "bg-cyan-500/20",
      borderColor: "border-cyan-500/30",
      iconColor: "text-cyan-400",
    },
    {
      name: "Binary Search",
      icon: SearchCode,
      description: "Logarithmic time search in sorted data.",
      page: "placeholder",
      gradient: "from-teal-500 to-emerald-600",
      iconBg: "bg-teal-500/20",
      borderColor: "border-teal-500/30",
      iconColor: "text-teal-400",
    },
    {
      name: "Recursion",
      icon: Repeat,
      description: "Solve problems by breaking them into smaller instances.",
      page: "placeholder",
      gradient: "from-indigo-500 to-blue-600",
      iconBg: "bg-indigo-500/20",
      borderColor: "border-indigo-500/30",
      iconColor: "text-indigo-400",
    },
    {
      name: "Bit Manipulation",
      icon: Binary,
      description:
        "Work with data at the binary level for ultimate efficiency.",
      page: "placeholder",
      gradient: "from-slate-500 to-gray-600",
      iconBg: "bg-slate-500/20",
      borderColor: "border-slate-500/30",
      iconColor: "text-slate-400",
    },
    {
      name: "Sorting",
      icon: ArrowDownUp,
      description:
        "Arrange data efficiently using algorithms like QuickSort, MergeSort, and BubbleSort.",
      page: "Sorting",
      gradient: "from-amber-500 to-yellow-600",
      iconBg: "bg-amber-500/20",
      borderColor: "border-amber-500/30",
      iconColor: "text-amber-400",
    },
    {
      name: "Trees",
      icon: Network,
      description:
        "Hierarchical data, traversals (BFS, DFS), and binary trees.",
      page: "Trees",
      gradient: "from-emerald-500 to-green-600",
      iconBg: "bg-emerald-500/20",
      borderColor: "border-emerald-500/30",
      iconColor: "text-emerald-400",
    },
    {
      name: "Heaps",
      icon: Filter,
      description: "Priority queues and finding min/max elements efficiently.",
      page: "placeholder",
      gradient: "from-orange-500 to-amber-600",
      iconBg: "bg-orange-500/20",
      borderColor: "border-orange-500/30",
      iconColor: "text-orange-400",
    },
    {
      name: "Graphs",
      icon: Share2,
      description: "Networks of nodes, pathfinding, and connectivity.",
      page: "placeholder",
      gradient: "from-lime-500 to-green-600",
      iconBg: "bg-lime-500/20",
      borderColor: "border-lime-500/30",
      iconColor: "text-lime-400",
    },
    {
      name: "Dynamic Programming",
      icon: Workflow,
      description: "Optimization by solving and caching sub-problems.",
      page: "placeholder",
      gradient: "from-fuchsia-500 to-purple-600",
      iconBg: "bg-fuchsia-500/20",
      borderColor: "border-fuchsia-500/30",
      iconColor: "text-fuchsia-400",
    },
    {
      name: "Design",
      icon: Wrench,
      description:
        "Implement complex data structures combining HashMap, Linked List, and advanced design patterns.",
      page: "Design",
      gradient: "from-teal-500 to-emerald-600",
      iconBg: "bg-teal-500/20",
      borderColor: "border-teal-500/30",
      iconColor: "text-teal-400",
    },
  ];

  // Build a lightweight search index for categories and problems
  const SEARCH_INDEX = useMemo(() => {
    const categoryItems = categories.map((c) => ({
      type: "category",
      label: c.name,
      category: c.page,
      keywords: [c.name.toLowerCase()],
    }));
    const problemItems = PROBLEM_CATALOG.map((p) => ({ type: "problem", ...p }));
    return [...categoryItems, ...problemItems];
  }, [categories]);

  const filtered = useMemo(() => {
    const q = query.trim().toLowerCase();
    if (!q) return [];
    const tokens = q.split(/\s+/);
    const match = (item) => {
      const hay = [item.label.toLowerCase(), item.category?.toLowerCase(), ...(item.keywords || [])].join(" ");
      return tokens.every((t) => hay.includes(t));
    };
    const results = SEARCH_INDEX.filter(match);
    // Sort: exact prefix matches first, then by type (problem over category), then alphabetically
    results.sort((a, b) => {
      const ap = a.label.toLowerCase().startsWith(query.toLowerCase()) ? 0 : 1;
      const bp = b.label.toLowerCase().startsWith(query.toLowerCase()) ? 0 : 1;
      if (ap !== bp) return ap - bp;
      if (a.type !== b.type) return a.type === "problem" ? -1 : 1;
      return a.label.localeCompare(b.label);
    });
    return results.slice(0, 10);
  }, [SEARCH_INDEX, query]);

  const handleSubmit = (e) => {
    e?.preventDefault?.();
    const target = filtered[0];
    if (!target) return;
    if (target.type === "category") {
      navigate(target.category);
    } else {
      navigate({ page: target.category, subpage: target.subpage });
    }
    setOpen(false);
    setQuery("");
  };

  return (
    <div className="px-6 py-8 max-w-7xl mx-auto">
      <header className="text-center mb-24 mt-16 relative">
        <div className="absolute top-0 left-1/4 w-72 h-72 bg-blue-500/10 rounded-full blur-3xl animate-pulse-slow" />
        <div className="absolute top-20 right-1/4 w-96 h-96 bg-purple-500/10 rounded-full blur-3xl animate-pulse-slow-delayed" />

        <div className="relative z-10">
<<<<<<< HEAD
          {/* Main Logo and Title */}
          <div className="flex justify-center items-center gap-x-8 mb-12">
=======
          <div className="flex flex-col sm:flex-row justify-center items-center gap-x-6 mb-8">
>>>>>>> 66d62c98
            <div className="relative">
              <Shapes className="h-24 w-24 text-blue-500 animated-icon" />
              <Sparkles className="h-8 w-8 text-yellow-400 absolute -top-3 -right-3 animate-spin-slow" />
            </div>
<<<<<<< HEAD
            <h1 className="text-7xl sm:text-8xl md:text-9xl lg:text-[10rem] font-black tracking-tighter bg-clip-text text-transparent bg-gradient-to-r from-blue-400 via-purple-400 to-pink-400 animated-gradient">
=======
            <h1 className="text-5xl sm:text-7xl md:text-8xl lg:text-9xl font-black tracking-tighter bg-clip-text text-transparent bg-gradient-to-r from-blue-400 via-purple-400 to-pink-400 animated-gradient">
>>>>>>> 66d62c98
              AlgoVisualizer
            </h1>
          </div>

          {/* Hero Description */}
          <div className="space-y-6 mb-12">
            <p className="text-2xl sm:text-3xl md:text-4xl lg:text-5xl font-light text-gray-100 max-w-5xl mx-auto leading-tight px-4">
              Master algorithms through{" "}
              <span className="font-bold text-transparent bg-clip-text bg-gradient-to-r from-blue-400 to-purple-400 animate-text-shimmer">
                interactive visualizations
              </span>
            </p>
            <p className="text-lg sm:text-xl md:text-2xl text-gray-300 max-w-3xl mx-auto px-4 leading-relaxed">
              See complex algorithms come to life with stunning step-by-step
              demonstrations
            </p>
            {/* Global Search */}
            <div className="max-w-2xl mx-auto px-4">
              <form onSubmit={handleSubmit} className="relative z-50">
                <div className="flex items-center gap-2 bg-gray-900/80 border border-gray-800 rounded-2xl px-4 py-3 shadow-lg focus-within:border-blue-500/50">
                  <SearchCode className="h-5 w-5 text-gray-400" />
                  <input
                    ref={inputRef}
                    value={query}
                    onChange={(e) => {
                      setQuery(e.target.value);
                      setOpen(true);
                    }}
                    onFocus={() => setOpen(true)}
                    placeholder="Search problems or topics (e.g., LRU Cache, sliding window)"
                    className="w-full bg-transparent outline-none text-gray-200 placeholder:text-gray-500"
                    aria-label="Search problems or topics"
                  />
                  <button
                    type="submit"
                    className="px-3 py-1.5 text-sm rounded-lg bg-blue-600/80 hover:bg-blue-600 text-white transition"
                    aria-label="Search"
                  >
                    Search
                  </button>
                </div>

                {open && query && (
                  <>
                    {/* screen overlay to block background interactions */}
                    <div
                      className="fixed inset-0 z-40"
                      onClick={() => setOpen(false)}
                    />
                    <div
                      className="absolute left-0 right-0 mt-2 bg-gray-900/95 border border-gray-800 rounded-xl shadow-2xl overflow-hidden backdrop-blur-xl z-50"
                      onMouseDown={(e) => e.preventDefault()}
                    >
                    {filtered.length === 0 ? (
                      <div className="px-4 py-3 text-sm text-gray-500">No matches</div>
                    ) : (
                      <ul className="max-h-72 overflow-auto divide-y divide-gray-800">
                        {filtered.map((item, idx) => (
                          <li key={`${item.type}-${item.label}-${idx}`}>
                            <button
                              type="button"
                              className="w-full text-left px-4 py-3 hover:bg-gray-800/80 transition flex items-center gap-3"
                              onClick={() => {
                                if (item.type === "category") {
                                  navigate(item.category);
                                } else {
                                  navigate({ page: item.category, subpage: item.subpage });
                                }
                                setOpen(false);
                                setQuery("");
                              }}
                            >
                              <span
                                className={`text-xs font-medium px-2 py-0.5 rounded-md border ${
                                  item.type === "problem"
                                    ? "text-purple-300 bg-purple-400/10 border-purple-400/30"
                                    : "text-blue-300 bg-blue-400/10 border-blue-400/30"
                                }`}
                              >
                                {item.type === "problem" ? "Problem" : "Topic"}
                              </span>
                              <span className="text-gray-200">
                                {item.label}
                                {item.type === "problem" && (
                                  <span className="text-gray-500"> — {item.category}</span>
                                )}
                              </span>
                            </button>
                          </li>
                        ))}
                      </ul>
                    )}
                    </div>
                  </>
                )}
              </form>
            </div>
          </div>

          {/* Feature Badges */}
          <div className="flex flex-wrap justify-center gap-4 mb-12 px-4">
            <div className="group px-6 py-3 bg-gradient-to-r from-blue-500/15 to-purple-500/15 rounded-2xl border border-blue-500/40 backdrop-blur-sm hover:scale-110 hover:shadow-lg hover:shadow-blue-500/20 transition-all duration-300 cursor-default">
              <div className="flex items-center gap-3">
                <Zap className="h-5 w-5 text-blue-400" />
                <span className="text-base font-semibold text-gray-200">
                  Interactive Learning
                </span>
              </div>
            </div>
            <div className="group px-6 py-3 bg-gradient-to-r from-purple-500/15 to-pink-500/15 rounded-2xl border border-purple-500/40 backdrop-blur-sm hover:scale-110 hover:shadow-lg hover:shadow-purple-500/20 transition-all duration-300 cursor-default">
              <div className="flex items-center gap-3">
                <Sparkles className="h-5 w-5 text-purple-400" />
                <span className="text-base font-semibold text-gray-200">
                  Visual Demos
                </span>
              </div>
            </div>
            <div className="group px-6 py-3 bg-gradient-to-r from-pink-500/15 to-rose-500/15 rounded-2xl border border-pink-500/40 backdrop-blur-sm hover:scale-110 hover:shadow-lg hover:shadow-pink-500/20 transition-all duration-300 cursor-default">
              <div className="flex items-center gap-3">
                <Trophy className="h-5 w-5 text-pink-400" />
                <span className="text-base font-semibold text-gray-200">
                  Master Topics
                </span>
              </div>
            </div>
          </div>

          {/* Call to Action */}
          <div className="inline-block animate-bounce-subtle">
            <div className="px-6 py-3 bg-gradient-to-r from-gray-800/50 to-gray-700/50 rounded-2xl border border-gray-600/50 backdrop-blur-sm">
              <p className="text-gray-300 text-base font-medium flex items-center gap-2">
                <span>Choose a category below to start learning</span>
                <span className="text-xl">↓</span>
              </p>
            </div>
          </div>
        </div>
      </header>

      <div className="grid grid-cols-1 sm:grid-cols-2 lg:grid-cols-3 xl:grid-cols-4 gap-8">
        {categories.map((cat, index) => {
          const isPlaceholder = cat.page === "placeholder";
          const isHovered = hoveredIndex === index;
          const Icon = cat.icon;

          return (
            <div
              key={cat.name}
              onClick={() => !isPlaceholder && navigate(cat.page)}
              onMouseEnter={() => setHoveredIndex(index)}
              onMouseLeave={() => setHoveredIndex(null)}
<<<<<<< HEAD
              className={`group relative h-48 transition-all duration-500 transform animate-fade-in-up ${
=======
              className={`group relative rounded-2xl p-4 md:p-6 transition-all duration-500 transform animate-fade-in-up ${
>>>>>>> 66d62c98
                isPlaceholder
                  ? "opacity-40 cursor-not-allowed"
                  : "cursor-pointer hover:-translate-y-4 hover:scale-[1.03]"
              }`}
              style={{
                animationDelay: `${index * 50}ms`,
              }}
            >
              {/* Enhanced shadow effect */}
              <div
                className={`absolute -inset-2 rounded-3xl bg-gradient-to-br ${cat.gradient} opacity-0 group-hover:opacity-25 transition-all duration-500 blur-md`}
              />
              
              {/* Main card container */}
              <div
<<<<<<< HEAD
                className={`relative h-full bg-gray-900/95 backdrop-blur-sm rounded-3xl p-6 border ${cat.borderColor} transition-all duration-500 ${
                  isHovered && !isPlaceholder 
                    ? "shadow-2xl shadow-gray-900/60" 
                    : "shadow-xl shadow-gray-900/40"
                }`}
              >
                <div className="h-full flex flex-col justify-between">
                  {/* Header section with icon and title */}
                  <div className="flex items-start gap-4 mb-4">
=======
                className={`relative bg-gray-900/90 backdrop-blur-sm rounded-xl p-5 border ${cat.borderColor} transition-all duration-300 flex flex-col justify-between h-full`}
              >
                {isPlaceholder && (
                  <div className="absolute -top-3 right-3 z-10">
                    <div className="px-3 py-1 bg-gradient-to-r from-gray-700 to-gray-800 text-gray-300 text-xs font-bold rounded-full border border-gray-600 animate-pulse-subtle">
                      COMING SOON
                    </div>
                  </div>
                )}

                <div className="space-y-4">
                  <div className="flex items-start gap-4">
>>>>>>> 66d62c98
                    <div
                      className={`p-4 ${
                        cat.iconBg
                      } rounded-2xl transition-all duration-300 ${
                        !isPlaceholder &&
                        "group-hover:scale-110 group-hover:rotate-6"
                      }`}
                    >
                      <Icon
                        className={`h-10 w-10 ${
                          isHovered && !isPlaceholder
                            ? "text-white"
                            : cat.iconColor
                        } transition-colors duration-300`}
                      />
                    </div>
                    <div className="flex-1 min-w-0">
                      <h2
                        className={`text-xl font-bold transition-colors duration-300 leading-tight ${
                          isHovered && !isPlaceholder
                            ? "text-white"
                            : "text-gray-200"
                        }`}
                      >
                        {cat.name}
                      </h2>
                    </div>
                  </div>

                  {/* COMING SOON badge positioned in corner */}
                  {isPlaceholder && (
                    <div className="absolute -top-1 -right-1 z-20">
                      <div className="px-2 py-1 bg-gradient-to-r from-gray-700 to-gray-800 text-gray-300 text-xs font-bold rounded-full border border-gray-600 animate-pulse-subtle shadow-lg">
                        COMING SOON
                      </div>
                    </div>
                  )}

                  {/* Description section */}
                  <div className="flex-1 flex flex-col justify-between">
                    <p
                      className={`text-sm leading-relaxed transition-colors duration-300 line-clamp-3 ${
                        isHovered && !isPlaceholder
                          ? "text-gray-300"
                          : "text-gray-500"
                      }`}
                    >
                      {cat.description}
                    </p>

                    {/* Interactive footer */}
                    {!isPlaceholder && (
                      <div
                        className={`pt-4 mt-4 border-t border-gray-800/50 flex items-center justify-between transition-all duration-300 ${
                          isHovered ? "opacity-100 translate-y-0" : "opacity-0 translate-y-2"
                        }`}
                      >
                        <span className="text-xs text-gray-400 font-medium">
                          Click to explore
                        </span>
                        <div className="flex items-center gap-2">
                          <div className="w-2 h-2 rounded-full bg-gradient-to-r from-blue-400 to-purple-400 animate-pulse" />
                          <div
                            className="w-2 h-2 rounded-full bg-gradient-to-r from-purple-400 to-pink-400 animate-pulse"
                            style={{ animationDelay: "0.2s" }}
                          />
                          <div
                            className="w-2 h-2 rounded-full bg-gradient-to-r from-pink-400 to-rose-400 animate-pulse"
                            style={{ animationDelay: "0.4s" }}
                          />
                        </div>
                      </div>
                    )}
                  </div>
                </div>
              </div>
            </div>
          );
        })}
      </div>

      <div className="mt-16 text-center">
        <p className="text-gray-600 text-sm">
          More categories coming soon • Built with React & Tailwind CSS
        </p>
      </div>
    </div>
  );
};

const HomePage = () => {
  const [page, setPage] = useState("home");
  const [initialSubPage, setInitialSubPage] = useState(null);
  const navigate = (newPage) => {
    if (typeof newPage === "string") {
      setPage(newPage);
      setInitialSubPage(null);
      return;
    }
    if (newPage && typeof newPage === "object" && newPage.page) {
      setPage(newPage.page);
      setInitialSubPage(newPage.subpage || null);
    }
  };

  const renderPage = () => {
    switch (page) {
      case "Arrays":
        return <ArrayPage navigate={navigate} initialPage={initialSubPage} />;
      case "SlidingWindows":
        return (
          <SlidingWindowsPage navigate={navigate} initialPage={initialSubPage} />
        );
      case "LinkedList":
        return <LinkedListPage navigate={navigate} initialPage={initialSubPage} />;
      case "Stack":
        return <StackPage navigate={navigate} initialPage={initialSubPage} />;
      case "Sorting":
        return <SortingPage navigate={navigate} initialPage={initialSubPage} />;
      case "Trees":
        return <TreesPage navigate={navigate} initialPage={initialSubPage} />;
      case "Design":
        return <DesignPage navigate={navigate} initialPage={initialSubPage} />;

      case "home":
      default:
        return <AlgorithmCategories navigate={navigate} />;
    }
  };

  const PageWrapper = ({ children }) => (
    <div className="bg-gray-950 text-white min-h-screen relative overflow-hidden">
      <div className="fixed inset-0 z-0">
        <div className="absolute top-0 left-1/4 w-96 h-96 bg-blue-500/20 rounded-full blur-3xl animate-float" />
        <div className="absolute bottom-0 right-1/4 w-96 h-96 bg-purple-500/20 rounded-full blur-3xl animate-float-delayed" />
        <div className="absolute top-1/2 left-1/2 transform -translate-x-1/2 -translate-y-1/2 w-96 h-96 bg-pink-500/10 rounded-full blur-3xl animate-pulse-slow" />
      </div>

      <style>{`
        .animated-gradient {
          background-size: 200% auto;
          animation: gradient-animation 4s ease-in-out infinite;
        }
        @keyframes gradient-animation {
          0%, 100% { background-position: 0% 50%; }
          50% { background-position: 100% 50%; }
        }

        .animate-text-shimmer {
          background-size: 200% auto;
          animation: text-shimmer 3s ease-in-out infinite;
        }
        @keyframes text-shimmer {
          0%, 100% { background-position: 0% 50%; }
          50% { background-position: 100% 50%; }
        }

        .animate-fade-in-up {
          animation: fade-in-up 0.6s cubic-bezier(0.16, 1, 0.3, 1) forwards;
          opacity: 0;
        }
        @keyframes fade-in-up {
          from {
            opacity: 0;
            transform: translateY(30px);
          }
          to {
            opacity: 1;
            transform: translateY(0);
          }
        }
        
        .animated-icon {
          animation: float-rotate 8s ease-in-out infinite;
          filter: drop-shadow(0 0 20px rgba(59, 130, 246, 0.6));
        }
        @keyframes float-rotate {
          0%, 100% { transform: translateY(0) rotate(0deg); }
          33% { transform: translateY(-10px) rotate(120deg); }
          66% { transform: translateY(-5px) rotate(240deg); }
        }

        .animate-spin-slow {
          animation: spin-slow 10s linear infinite;
        }
        @keyframes spin-slow {
          from { transform: rotate(0deg); }
          to { transform: rotate(360deg); }
        }

        .animate-pulse-slow {
          animation: pulse-slow 4s ease-in-out infinite;
        }
        .animate-pulse-slow-delayed {
          animation: pulse-slow 4s ease-in-out infinite;
          animation-delay: 2s;
        }
        @keyframes pulse-slow {
          0%, 100% { opacity: 0.3; }
          50% { opacity: 0.6; }
        }

        .animate-pulse-subtle {
          animation: pulse-subtle 3s ease-in-out infinite;
        }
        @keyframes pulse-subtle {
          0%, 100% { opacity: 0.8; }
          50% { opacity: 1; }
        }

        .animate-bounce-subtle {
          animation: bounce-subtle 2s ease-in-out infinite;
        }
        @keyframes bounce-subtle {
          0%, 100% { transform: translateY(0); }
          50% { transform: translateY(-5px); }
        }

        .animate-float {
          animation: float 20s ease-in-out infinite;
        }
        .animate-float-delayed {
          animation: float 20s ease-in-out infinite;
          animation-delay: 10s;
        }
        @keyframes float {
          0%, 100% { transform: translate(0, 0) scale(1); }
          50% { transform: translate(30px, -30px) scale(1.1); }
        }

        /* Enhanced card hover effects */
        .group:hover .card-shadow {
          transform: translateY(-8px) scale(1.02);
          box-shadow: 0 25px 50px -12px rgba(0, 0, 0, 0.5);
        }

        /* Smooth transitions for all interactive elements */
        * {
          transition-timing-function: cubic-bezier(0.4, 0, 0.2, 1);
        }

        /* Line clamp utility for text truncation */
        .line-clamp-3 {
          display: -webkit-box;
          -webkit-line-clamp: 3;
          -webkit-box-orient: vertical;
          overflow: hidden;
        }

        /* Enhanced card hover glow effect */
        .group:hover .card-glow {
          box-shadow: 0 0 30px rgba(59, 130, 246, 0.3);
        }
      `}</style>

      <div className="relative z-10">{children}</div>
    </div>
  );

  return <PageWrapper>{renderPage()}</PageWrapper>;
};

export default HomePage;<|MERGE_RESOLUTION|>--- conflicted
+++ resolved
@@ -237,21 +237,13 @@
         <div className="absolute top-20 right-1/4 w-96 h-96 bg-purple-500/10 rounded-full blur-3xl animate-pulse-slow-delayed" />
 
         <div className="relative z-10">
-<<<<<<< HEAD
           {/* Main Logo and Title */}
           <div className="flex justify-center items-center gap-x-8 mb-12">
-=======
-          <div className="flex flex-col sm:flex-row justify-center items-center gap-x-6 mb-8">
->>>>>>> 66d62c98
             <div className="relative">
               <Shapes className="h-24 w-24 text-blue-500 animated-icon" />
               <Sparkles className="h-8 w-8 text-yellow-400 absolute -top-3 -right-3 animate-spin-slow" />
             </div>
-<<<<<<< HEAD
             <h1 className="text-7xl sm:text-8xl md:text-9xl lg:text-[10rem] font-black tracking-tighter bg-clip-text text-transparent bg-gradient-to-r from-blue-400 via-purple-400 to-pink-400 animated-gradient">
-=======
-            <h1 className="text-5xl sm:text-7xl md:text-8xl lg:text-9xl font-black tracking-tighter bg-clip-text text-transparent bg-gradient-to-r from-blue-400 via-purple-400 to-pink-400 animated-gradient">
->>>>>>> 66d62c98
               AlgoVisualizer
             </h1>
           </div>
@@ -403,11 +395,7 @@
               onClick={() => !isPlaceholder && navigate(cat.page)}
               onMouseEnter={() => setHoveredIndex(index)}
               onMouseLeave={() => setHoveredIndex(null)}
-<<<<<<< HEAD
               className={`group relative h-48 transition-all duration-500 transform animate-fade-in-up ${
-=======
-              className={`group relative rounded-2xl p-4 md:p-6 transition-all duration-500 transform animate-fade-in-up ${
->>>>>>> 66d62c98
                 isPlaceholder
                   ? "opacity-40 cursor-not-allowed"
                   : "cursor-pointer hover:-translate-y-4 hover:scale-[1.03]"
@@ -423,7 +411,6 @@
               
               {/* Main card container */}
               <div
-<<<<<<< HEAD
                 className={`relative h-full bg-gray-900/95 backdrop-blur-sm rounded-3xl p-6 border ${cat.borderColor} transition-all duration-500 ${
                   isHovered && !isPlaceholder 
                     ? "shadow-2xl shadow-gray-900/60" 
@@ -433,20 +420,6 @@
                 <div className="h-full flex flex-col justify-between">
                   {/* Header section with icon and title */}
                   <div className="flex items-start gap-4 mb-4">
-=======
-                className={`relative bg-gray-900/90 backdrop-blur-sm rounded-xl p-5 border ${cat.borderColor} transition-all duration-300 flex flex-col justify-between h-full`}
-              >
-                {isPlaceholder && (
-                  <div className="absolute -top-3 right-3 z-10">
-                    <div className="px-3 py-1 bg-gradient-to-r from-gray-700 to-gray-800 text-gray-300 text-xs font-bold rounded-full border border-gray-600 animate-pulse-subtle">
-                      COMING SOON
-                    </div>
-                  </div>
-                )}
-
-                <div className="space-y-4">
-                  <div className="flex items-start gap-4">
->>>>>>> 66d62c98
                     <div
                       className={`p-4 ${
                         cat.iconBg
