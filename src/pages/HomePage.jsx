--- conflicted
+++ resolved
@@ -31,14 +31,10 @@
 import SortingPage from "./Sorting/Sorting.jsx";
 import { problems as PROBLEM_CATALOG } from "../search/catalog";
 import QueuePage from "./Queue/Queue.jsx";
-<<<<<<< HEAD
 import BinarySearchPage from "./BinarySearch/BinarySearch.jsx"
 import ScrollToTop from "../components/ScrollToTop";
 
 
-=======
-import BinarySearchPage from "./BinarySearch/BinarySearch.jsx";
->>>>>>> 1bc266b3
 
 const AlgorithmCategories = ({ navigate }) => {
   const [hoveredIndex, setHoveredIndex] = useState(null);
