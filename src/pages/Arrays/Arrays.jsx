import React, { useState } from "react";
import {
  ArrowLeft,
  Droplets,
  Container,
  ToggleRight,
  ArrowUpDown,
  Brackets,
  Code2,
  Clock,
  TrendingUp,
  Star,
  Zap,
  RefreshCw,
  Search,
  Maximize2,
  Minus,
  Plus,
  Target,
  RotateCcw,
  BarChart3,
  Hash,
  MoveRight,
  Eye,
  ArrowRight
} from "lucide-react";

// --- Import your specific algorithm visualizer components here ---
import TrappingRainWater from "./TrappingRainWater.jsx";
import ContainerWithMostWater from "./ContainerWithMostWater.jsx";
import MaxConsecutiveOnesIII from "./MaxConsecutiveOnesIII.jsx";
import SubarrayRanges from "./SubarrayRanges.jsx";
<<<<<<< HEAD
//adding absolute beginner friendly problems for progressive learning (beginners)
import FindMaxElement from "./FindMaxElement.jsx";
import FindMinElement from "./FindMinElement.jsx"; 
import MoveZeros from "./MoveZeros.jsx";
import CountZeros from "./CountZeros.jsx";
import ArraySum from "./ArraySum.jsx";
import ReverseArray from "./ReverseArray.jsx";
import TwoSum from "./TwoSum.jsx";
=======
import BestTimeToBuyAndSellStock from "./BestTimeToBuyAndSellStock.jsx";
>>>>>>> 46c74bd2

function AlgorithmList({ navigate }) {
  const [hoveredIndex, setHoveredIndex] = useState(null);
  const [filter, setFilter] = useState("all");

  const algorithms = [
    {
      name: "Find Maximum Element",
      number: "1",
      icon: Maximize2,
      description: "Find the largest element in an array.",
      page: "FindMaxElement",
      difficulty: "Basic",
      tier: "Tier 1",
      difficultyColor: "text-green-400",
      difficultyBg: "bg-green-400/10",
      difficultyBorder: "border-green-400/30",
      gradient: "from-green-500 to-emerald-500",
      iconColor: "text-green-400",
      iconBg: "bg-green-500/20",
      borderColor: "border-green-500/30",
      technique: "Traversal",
      timeComplexity: "O(n)",
      platforms: ["All Platforms"],
      tags: ["Beginner", "Traversal"]
    },
    {
      name: "Find Minimum Element",
      number: "2",
      icon: Minus,
      description: "Find the smallest element in an array.",
      page: "FindMinElement",
      difficulty: "Basic",
      tier: "Tier 1",
      difficultyColor: "text-green-400",
      difficultyBg: "bg-green-400/10",
      difficultyBorder: "border-green-400/30",
      gradient: "from-emerald-500 to-teal-500",
      iconColor: "text-emerald-400",
      iconBg: "bg-emerald-500/20",
      borderColor: "border-emerald-500/30",
      technique: "Traversal",
      timeComplexity: "O(n)",
      platforms: ["All Platforms"],
      tags: ["Beginner", "Traversal"]
    },
    {
      name: "Array Sum",
      number: "3",
      icon: Plus,
      description: "Calculate the sum of all elements in an array.",
      page: "ArraySum",
      difficulty: "Basic",
      tier: "Tier 1",
      difficultyColor: "text-green-400",
      difficultyBg: "bg-green-400/10",
      difficultyBorder: "border-green-400/30",
      gradient: "from-blue-500 to-cyan-500",
      iconColor: "text-blue-400",
      iconBg: "bg-blue-500/20",
      borderColor: "border-blue-500/30",
      technique: "Traversal",
      timeComplexity: "O(n)",
      platforms: ["All Platforms"],
      tags: ["Beginner", "Sum"]
    },
    {
      name: "Reverse Array",
      number: "4",
      icon: RefreshCw,
      description: "Reverse the elements of an array in place.",
      page: "ReverseArray",
      difficulty: "Basic",
      tier: "Tier 1",
      difficultyColor: "text-green-400",
      difficultyBg: "bg-green-400/10",
      difficultyBorder: "border-green-400/30",
      gradient: "from-purple-500 to-indigo-500",
      iconColor: "text-purple-400",
      iconBg: "bg-purple-500/20",
      borderColor: "border-purple-500/30",
      technique: "Two Pointers",
      timeComplexity: "O(n)",
      platforms: ["All Platforms"],
      tags: ["Beginner", "Two Pointers"]
    },
    // // ===== TIER 2: BEGINNER+ =====
    {
      name: "Two Sum",
      number: "5",
      icon: Target,
      description: "Find two numbers that add up to the target value.",
      page: "TwoSum",
      difficulty: "Easy",
      tier: "Tier 2",
      difficultyColor: "text-blue-400",
      difficultyBg: "bg-blue-400/10",
      difficultyBorder: "border-blue-400/30",
      gradient: "from-orange-500 to-amber-500",
      iconColor: "text-orange-400",
      iconBg: "bg-orange-500/20",
      borderColor: "border-orange-500/30",
      technique: "Hashing",
      timeComplexity: "O(n)",
      platforms: ["LeetCode #1", "GfG"],
      tags: ["Hashing", "Pairs"]
    },
  
    {
      name: "Move Zeros",
      number: "8",
      icon: MoveRight,
      description: "Move all zeros to the end while maintaining order.",
      page: "MoveZeros",
      difficulty: "Easy",
      tier: "Tier 2",
      difficultyColor: "text-blue-400",
      difficultyBg: "bg-blue-400/10",
      difficultyBorder: "border-blue-400/30",
      gradient: "from-violet-500 to-purple-500",
      iconColor: "text-violet-400",
      iconBg: "bg-violet-500/20",
      borderColor: "border-violet-500/30",
      technique: "Two Pointers",
      timeComplexity: "O(n)",
      platforms: ["LeetCode #283", "GfG"],
      tags: ["Two Pointers", "Partitioning"]
    },
    {
      name: "Move Zeros to End",
      number: "283",
      icon: MoveRight,
      description: "Move all zeros to the end while maintaining order.",
      page: "MoveZeros",
      difficulty: "Easy",
      tier: "Tier 2",
      difficultyColor: "text-blue-400",
      difficultyBg: "bg-blue-400/10",
      difficultyBorder: "border-blue-400/30",
      gradient: "from-purple-500 to-pink-500",
      iconColor: "text-purple-400",
      iconBg: "bg-purple-500/20",
      borderColor: "border-purple-500/30",
      technique: "Two Pointers",
      timeComplexity: "O(n)",
      platforms: ["LeetCode #283"],
      tags: ["Two Pointers", "In-place"]
    },
    {
      name: "Count Zeros in Array",
      number: "3",
      icon: Hash,
      description: "Count the number of zero elements in an array.",
      page: "CountZeros",
      difficulty: "Basic",
      tier: "Tier 1",
      difficultyColor: "text-green-400",
      difficultyBg: "bg-green-400/10",
      difficultyBorder: "border-green-400/30",
      gradient: "from-cyan-500 to-blue-500",
      iconColor: "text-cyan-400",
      iconBg: "bg-cyan-500/20",
      borderColor: "border-cyan-500/30",
      technique: "Traversal",
      timeComplexity: "O(n)",
      platforms: ["GfG"],
      tags: ["Beginner", "Counting"]
    },


    {
      name: "Container With Most Water",
      number: "11",
      icon: Container,
      description: "Find two lines that form container with most water.",
      page: "ContainerWithMostWater",
      difficulty: "Medium",
      tier: "Tier 3",
      difficultyColor: "text-yellow-400",
      difficultyBg: "bg-yellow-400/10",
      difficultyBorder: "border-yellow-400/30",
      gradient: "from-amber-500 to-orange-500",
      iconColor: "text-amber-400",
      iconBg: "bg-amber-500/20",
      borderColor: "border-amber-500/30",
      technique: "Two Pointers",
      timeComplexity: "O(n)",
      platforms: ["LeetCode #11", "GfG"],
      tags: ["Two Pointers", "Area"]
    },
    {
      name: "Trapping Rain Water",
      number: "42",
      icon: Droplets,
      description: "Compute how much water can be trapped after raining.",
      page: "TrappingRainWater",
      difficulty: "Hard",
      tier: "Tier 3",
      difficultyColor: "text-red-400",
      difficultyBg: "bg-red-400/10",
      difficultyBorder: "border-red-400/30",
      gradient: "from-red-500 to-rose-500",
      iconColor: "text-red-400",
      iconBg: "bg-red-500/20",
      borderColor: "border-red-500/30",
      technique: "Two Pointers",
      timeComplexity: "O(n)",
      platforms: ["LeetCode #42", "GfG"],
      tags: ["Two Pointers", "DP", "Water"]
    },
    {
      name: "Max Consecutive Ones III",
      number: "1004",
      icon: ToggleRight,
      description: "Longest subarray of 1s after flipping at most K zeros.",
      page: "MaxConsecutiveOnesIII",
      difficulty: "Medium",
      tier: "Tier 3",
      difficultyColor: "text-yellow-400",
      difficultyBg: "bg-yellow-400/10",
      difficultyBorder: "border-yellow-400/30",
      gradient: "from-cyan-500 to-blue-500",
      iconColor: "text-cyan-400",
      iconBg: "bg-cyan-500/20",
      borderColor: "border-cyan-500/30",
      technique: "Sliding Window",
      timeComplexity: "O(n)",
      platforms: ["LeetCode #1004", "GfG"],
      tags: ["Sliding Window", "Ones"]
    },
    {
      name: "Sum of Subarray Ranges",
      number: "2104",
      icon: ArrowUpDown,
      description: "Sum of differences between max and min in all subarrays.",
      page: "SubarrayRanges",
      difficulty: "Medium",
      tier: "Tier 3",
      difficultyColor: "text-yellow-400",
      difficultyBg: "bg-yellow-400/10",
      difficultyBorder: "border-yellow-400/30",
      gradient: "from-purple-500 to-pink-500",
      iconColor: "text-purple-400",
      iconBg: "bg-purple-500/20",
      borderColor: "border-purple-500/30",
      technique: "Array",
      timeComplexity: "O(n²)",
<<<<<<< HEAD
      platforms: ["LeetCode #2104", "GfG"],
      tags: ["Subarrays", "Stack"]
    }
  ];

  const filteredAlgorithms = algorithms.filter(algo => {
    if (filter === "all") return true;
    if (filter === "beginner") return algo.tier === "Tier 1";
    if (filter === "easy") return algo.tier === "Tier 2";
    if (filter === "intermediate") return algo.tier === "Tier 3";
    return true;
  });
=======
    },
    {
      name: "Best Time to Buy and Sell Stock",
      number: "121",
      icon: TrendingUp,
      description:
        "Given an array of prices where prices[i] is the price of a given stock on the i-th day, find the maximum profit you can achieve by choosing a single day to buy one stock and choosing a different day in the future to sell that stock.",
      page: "BestTimeToBuyAndSellStock",
      difficulty: "Easy",
      difficultyColor: "text-green-400",
      difficultyBg: "bg-green-400/10",
      difficultyBorder: "border-green-400/30",
      gradient: "from-green-400 to-emerald-500",
      iconColor: "text-green-400",
      iconBg: "bg-green-500/20",
      borderColor: "border-green-500/30",
      technique: "Greedy",
      timeComplexity: "O(n)",
    },
    
  ].sort((a, b) => parseInt(a.number) - parseInt(b.number));
>>>>>>> 46c74bd2

  return (
    <div className="px-6 py-8 max-w-7xl mx-auto">
      <header className="text-center mb-16 mt-8 relative">
        <div className="absolute top-0 left-1/3 w-64 h-64 bg-amber-500/10 rounded-full blur-3xl animate-pulse-slow pointer-events-none" />
        <div className="absolute top-10 right-1/3 w-80 h-80 bg-orange-500/10 rounded-full blur-3xl animate-pulse-slow-delayed pointer-events-none" />

        <div className="relative z-10">
          <div className="flex flex-col sm:flex-row justify-center items-center gap-5 mb-6">
            <div className="relative">
              <Brackets className="h-14 sm:h-16 w-14 sm:w-16 text-amber-400 animated-icon" />
              <Zap className="h-5 w-5 text-yellow-300 absolute -top-1 -right-1 animate-pulse" />
            </div>
            <h1 className="text-5xl sm:text-6xl md:text-7xl font-black tracking-tight bg-clip-text text-transparent bg-gradient-to-r from-amber-400 via-orange-400 to-red-400 animated-gradient">
              Array Algorithms
            </h1>
          </div>

          <p className="text-lg sm:text-xl text-gray-300 mt-6 max-w-3xl mx-auto leading-relaxed px-4">
            Master array problems with powerful techniques like{" "}
            <span className="font-bold text-transparent bg-clip-text bg-gradient-to-r from-amber-400 to-orange-400">
              two-pointers
            </span>{" "}
            and{" "}
            <span className="font-bold text-transparent bg-clip-text bg-gradient-to-r from-cyan-400 to-blue-400">
              sliding windows
            </span>
          </p>

          <div className="flex flex-wrap justify-center gap-3 mt-8 px-4">
            <div className="px-4 py-2 bg-gradient-to-r from-amber-500/10 to-orange-500/10 rounded-full border border-amber-500/30 backdrop-blur-sm">
              <div className="flex items-center gap-2">
                <Code2 className="h-3.5 w-3.5 text-amber-400" />
                <span className="text-xs font-medium text-gray-300">
                  {algorithms.length} Problems
                </span>
              </div>
            </div>
            <div className="px-4 py-2 bg-gradient-to-r from-green-500/10 to-emerald-500/10 rounded-full border border-green-500/30 backdrop-blur-sm">
              <div className="flex items-center gap-2">
                <TrendingUp className="h-3.5 w-3.5 text-green-400" />
                <span className="text-xs font-medium text-gray-300">
                  Multiple Techniques
                </span>
              </div>
            </div>
          </div>
        </div>
      </header>

      {/* Filter Buttons */}
      <div className="flex flex-wrap justify-center gap-3 mb-8">
        <button
          onClick={() => setFilter("all")}
          className={`px-4 py-2 rounded-full border backdrop-blur-sm transition-all ${filter === "all"
              ? "bg-blue-500/20 border-blue-500/50 text-blue-300"
              : "bg-gray-800/50 border-gray-700 text-gray-400 hover:border-gray-600"}`}
        >
          All Problems
        </button>
        <button
          onClick={() => setFilter("beginner")}
          className={`px-4 py-2 rounded-full border backdrop-blur-sm transition-all ${filter === "beginner"
              ? "bg-green-500/20 border-green-500/50 text-green-300"
              : "bg-gray-800/50 border-gray-700 text-gray-400 hover:border-gray-600"}`}
        >
          Beginner (Tier 1)
        </button>
        <button
          onClick={() => setFilter("easy")}
          className={`px-4 py-2 rounded-full border backdrop-blur-sm transition-all ${filter === "easy"
              ? "bg-blue-500/20 border-blue-500/50 text-blue-300"
              : "bg-gray-800/50 border-gray-700 text-gray-400 hover:border-gray-600"}`}
        >
          Easy (Tier 2)
        </button>
        <button
          onClick={() => setFilter("intermediate")}
          className={`px-4 py-2 rounded-full border backdrop-blur-sm transition-all ${filter === "intermediate"
              ? "bg-yellow-500/20 border-yellow-500/50 text-yellow-300"
              : "bg-gray-800/50 border-gray-700 text-gray-400 hover:border-gray-600"}`}
        >
          Intermediate+ (Tier 3)
        </button>
      </div>

      <div className="grid grid-cols-1 md:grid-cols-2 xl:grid-cols-2 gap-6">
        {filteredAlgorithms.map((algo, index) => {
          const isHovered = hoveredIndex === index;
          const Icon = algo.icon;

          return (
            <div
              key={algo.name}
              onClick={() => navigate(algo.page)}
              onMouseEnter={() => setHoveredIndex(index)}
              onMouseLeave={() => setHoveredIndex(null)}
              className="group relative cursor-pointer animate-fade-in-up"
              style={{ animationDelay: `${index * 80}ms` }}
            >
              <div
                className={`absolute inset-0 rounded-2xl bg-gradient-to-br ${algo.gradient} opacity-0 group-hover:opacity-100 transition-opacity duration-500 blur-xl`} />

              <div
                className={`relative bg-gradient-to-br from-gray-900/95 to-gray-800/95 backdrop-blur-sm rounded-2xl p-6 border ${algo.borderColor} transition-all duration-300 transform group-hover:-translate-y-2 group-hover:scale-[1.02] group-hover:shadow-2xl`}
              >
                <div className="flex items-start justify-between mb-4">
                  <div className="flex items-center gap-4">
                    <div
                      className={`p-3 ${algo.iconBg} rounded-xl transition-all duration-300 group-hover:scale-110 group-hover:rotate-6`}
                    >
                      <Icon
                        className={`h-10 w-10 ${isHovered ? "text-white" : algo.iconColor} transition-colors duration-300`} />
                    </div>
                    <div>
                      <div className="flex items-center gap-2 mb-1">
                        <span className="text-xs font-mono text-gray-500">
                          #{algo.number}
                        </span>
                        <div
                          className={`px-2 py-0.5 rounded-md text-xs font-bold ${algo.difficultyBg} ${algo.difficultyColor} border ${algo.difficultyBorder}`}
                        >
                          {algo.difficulty}
                        </div>
                        <div className="px-2 py-0.5 bg-gray-700/50 rounded-md text-xs text-gray-300 border border-gray-600">
                          {algo.tier}
                        </div>
                      </div>
                      <h2
                        className={`text-xl font-bold transition-colors duration-300 ${isHovered ? "text-white" : "text-gray-200"}`}
                      >
                        {algo.name}
                      </h2>
                    </div>
                  </div>
                </div>

                <p
                  className={`text-sm leading-relaxed mb-5 transition-colors duration-300 ${isHovered ? "text-gray-300" : "text-gray-400"}`}
                >
                  {algo.description}
                </p>

                <div className="flex flex-wrap gap-2 mb-4">
                  {algo.tags.map((tag, tagIndex) => (
                    <span
                      key={tagIndex}
                      className="px-2 py-1 bg-gray-700/30 rounded text-xs text-gray-300 border border-gray-600"
                    >
                      {tag}
                    </span>
                  ))}
                </div>

                <div className="flex items-center justify-between pt-4 border-t border-gray-800">
                  <div className="flex items-center gap-4">
                    <div className="flex items-center gap-1.5">
                      <Star className="h-4 w-4 text-amber-400" />
                      <span className="text-xs font-medium text-gray-400">
                        {algo.technique}
                      </span>
                    </div>
                    <div className="flex items-center gap-1.5">
                      <Clock className="h-4 w-4 text-blue-400" />
                      <span className="text-xs font-mono text-gray-400">
                        {algo.timeComplexity}
                      </span>
                    </div>
                  </div>

                  <div className="flex items-center gap-2">
                    <div className="flex flex-wrap gap-1">
                      {algo.platforms.map((platform, platformIndex) => (
                        <span
                          key={platformIndex}
                          className="px-2 py-1 bg-gray-800/50 rounded text-xs text-gray-400 border border-gray-700"
                        >
                          {platform}
                        </span>
                      ))}
                    </div>

                    <div
                      className={`transition-all duration-300 ${isHovered
                          ? "opacity-100 translate-x-0"
                          : "opacity-0 -translate-x-2"}`}
                    >
                      <div className="flex items-center gap-1">
                        <span className="text-xs font-medium text-gray-400">
                          Solve
                        </span>
                        <ArrowRight className="h-4 w-4 text-gray-400" />
                      </div>
                    </div>
                  </div>
                </div>
              </div>
            </div>
          );
        })}
      </div>

      {filteredAlgorithms.length === 0 && (
        <div className="text-center py-12">
          <div className="text-gray-500 text-lg">
            No problems found for the selected filter.
          </div>
        </div>
      )}

      <div className="mt-12 text-center">
        <div className="inline-flex items-center gap-2 px-6 py-3 bg-gradient-to-r from-gray-800/80 to-gray-900/80 rounded-full border border-gray-700 backdrop-blur-sm">
          <TrendingUp className="h-4 w-4 text-green-400" />
          <span className="text-sm text-gray-400">
            More array problems coming soon
          </span>
        </div>
      </div>
    </div>
  );
}

const ArrayPage = ({ navigate: parentNavigate, initialPage = null }) => {
  const [page, setPage] = useState(initialPage || "home");
  const navigate = (newPage) => setPage(newPage);

  const renderPage = () => {
    switch (page) {
      // Basic problems
      case "FindMaxElement":
        return <FindMaxElement navigate={navigate} />;
      case "FindMinElement":
        return <FindMinElement navigate={navigate} />;
      case "ArraySum":
        return <ArraySum navigate={navigate} />;
      case "ReverseArray":
        return <ReverseArray navigate={navigate} />;
      case "TwoSum":
        return <TwoSum navigate={navigate} />;
      case "RotateArray":
        return <RotateArray navigate={navigate} />;
      case "RemoveDuplicates":
        return <RemoveDuplicates navigate={navigate} />;
      case "MoveZeros":
        return <MoveZeros navigate={navigate} />;
      case "CountZeros":
        return <CountZeros navigate={navigate}/>;
      
      // Existing problems
      case "TrappingRainWater":
        return <TrappingRainWater navigate={navigate} />;
      case "ContainerWithMostWater":
        return <ContainerWithMostWater navigate={navigate} />;
      case "MaxConsecutiveOnesIII":
        return <MaxConsecutiveOnesIII navigate={navigate} />;
      case "SubarrayRanges":
        return <SubarrayRanges navigate={navigate} />;
      case "BestTimeToBuyAndSellStock":
        return <BestTimeToBuyAndSellStock navigate={navigate} />;
      case "home":
      default:
        return <AlgorithmList navigate={navigate} />;
    }
  };

  const PageWrapper = ({ children }) => (
    <div className="bg-gray-950 text-white min-h-screen relative overflow-hidden">
      <div className="fixed inset-0 z-0 pointer-events-none">
        <div className="absolute top-0 left-1/4 w-96 h-96 bg-amber-500/20 rounded-full blur-3xl animate-float" />
        <div className="absolute bottom-0 right-1/4 w-96 h-96 bg-orange-500/20 rounded-full blur-3xl animate-float-delayed" />
        <div className="absolute top-1/2 left-1/2 transform -translate-x-1/2 -translate-y-1/2 w-96 h-96 bg-red-500/10 rounded-full blur-3xl animate-pulse-slow" />
      </div>

      <style>{`
        .animated-gradient {
          background-size: 200% auto;
          animation: gradient-animation 4s ease-in-out infinite;
        }
        @keyframes gradient-animation {
          0%, 100% { background-position: 0% 50%; }
          50% { background-position: 100% 50%; }
        }
        .animate-fade-in-up {
          animation: fade-in-up 0.6s cubic-bezier(0.16, 1, 0.3, 1) forwards;
          opacity: 0;
        }
        @keyframes fade-in-up {
          from { opacity: 0; transform: translateY(30px); }
          to { opacity: 1; transform: translateY(0); }
        }
        .animated-icon {
          animation: float-rotate 8s ease-in-out infinite;
          filter: drop-shadow(0 0 20px rgba(251, 191, 36, 0.6));
        }
        @keyframes float-rotate {
          0%, 100% { transform: translateY(0) rotate(0deg); }
          33% { transform: translateY(-8px) rotate(120deg); }
          66% { transform: translateY(-4px) rotate(240deg); }
        }
        .animate-pulse-slow, .animate-pulse-slow-delayed {
          animation: pulse-slow 4s ease-in-out infinite;
        }
        .animate-pulse-slow-delayed {
          animation-delay: 2s;
        }
        @keyframes pulse-slow {
          0%, 100% { opacity: 0.3; }
          50% { opacity: 0.6; }
        }
        .animate-float {
          animation: float 20s ease-in-out infinite;
        }
        .animate-float-delayed {
          animation: float 20s ease-in-out infinite;
          animation-delay: 10s;
        }
        @keyframes float {
          0%, 100% { transform: translate(0, 0) scale(1); }
          50% { transform: translate(30px, -30px) scale(1.1); }
        }
      `}</style>
      <div className="relative z-10">{children}</div>
    </div>
  );

  return (
    <PageWrapper>
      {/* Navigation to go back to the problem list within this category */}
      {page !== "home" && (
        <nav className="bg-gray-900/80 backdrop-blur-xl border-b border-gray-800 sticky top-0 z-50 h-16 flex items-center shadow-xl">
          <div className="max-w-7xl px-6 w-full mx-auto flex items-center justify-between">
            <button
              onClick={() => navigate("home")}
              className="flex items-center gap-2 text-gray-300 bg-gray-800/80 hover:bg-gray-700 active:bg-gray-600 px-5 py-2.5 rounded-xl text-sm font-medium transition-all duration-200 hover:scale-105 border border-gray-700 hover:border-gray-600"
            >
              <ArrowLeft className="h-4 w-4" />
              Back to Problems
            </button>
            <div className="flex items-center gap-2">
              <Brackets className="h-5 w-5 text-amber-400" />
              <span className="text-sm font-semibold text-gray-300">
                Array Algorithms
              </span>
            </div>
          </div>
        </nav>
      )}

      {/* Navigation to go back to the main category homepage */}
      {page === "home" && parentNavigate && (
        <nav className="bg-gray-900/80 backdrop-blur-xl border-b border-gray-800 sticky top-0 z-50 h-16 flex items-center shadow-xl">
          <div className="max-w-7xl px-6 w-full mx-auto">
            <button
              onClick={() => parentNavigate("home")}
              className="flex items-center gap-2 text-gray-300 bg-gray-800/80 hover:bg-gray-700 active:bg-gray-600 px-5 py-2.5 rounded-xl text-sm font-medium transition-all duration-200 hover:scale-105 border border-gray-700 hover:border-gray-600"
            >
              <ArrowLeft className="h-4 w-4" />
              Back to Home
            </button>
          </div>
        </nav>
      )}

      {renderPage()}
    </PageWrapper>
  );
};

export default ArrayPage;<|MERGE_RESOLUTION|>--- conflicted
+++ resolved
@@ -30,7 +30,6 @@
 import ContainerWithMostWater from "./ContainerWithMostWater.jsx";
 import MaxConsecutiveOnesIII from "./MaxConsecutiveOnesIII.jsx";
 import SubarrayRanges from "./SubarrayRanges.jsx";
-<<<<<<< HEAD
 //adding absolute beginner friendly problems for progressive learning (beginners)
 import FindMaxElement from "./FindMaxElement.jsx";
 import FindMinElement from "./FindMinElement.jsx"; 
@@ -39,9 +38,6 @@
 import ArraySum from "./ArraySum.jsx";
 import ReverseArray from "./ReverseArray.jsx";
 import TwoSum from "./TwoSum.jsx";
-=======
-import BestTimeToBuyAndSellStock from "./BestTimeToBuyAndSellStock.jsx";
->>>>>>> 46c74bd2
 
 function AlgorithmList({ navigate }) {
   const [hoveredIndex, setHoveredIndex] = useState(null);
@@ -289,7 +285,6 @@
       borderColor: "border-purple-500/30",
       technique: "Array",
       timeComplexity: "O(n²)",
-<<<<<<< HEAD
       platforms: ["LeetCode #2104", "GfG"],
       tags: ["Subarrays", "Stack"]
     }
@@ -302,29 +297,6 @@
     if (filter === "intermediate") return algo.tier === "Tier 3";
     return true;
   });
-=======
-    },
-    {
-      name: "Best Time to Buy and Sell Stock",
-      number: "121",
-      icon: TrendingUp,
-      description:
-        "Given an array of prices where prices[i] is the price of a given stock on the i-th day, find the maximum profit you can achieve by choosing a single day to buy one stock and choosing a different day in the future to sell that stock.",
-      page: "BestTimeToBuyAndSellStock",
-      difficulty: "Easy",
-      difficultyColor: "text-green-400",
-      difficultyBg: "bg-green-400/10",
-      difficultyBorder: "border-green-400/30",
-      gradient: "from-green-400 to-emerald-500",
-      iconColor: "text-green-400",
-      iconBg: "bg-green-500/20",
-      borderColor: "border-green-500/30",
-      technique: "Greedy",
-      timeComplexity: "O(n)",
-    },
-    
-  ].sort((a, b) => parseInt(a.number) - parseInt(b.number));
->>>>>>> 46c74bd2
 
   return (
     <div className="px-6 py-8 max-w-7xl mx-auto">
